--- conflicted
+++ resolved
@@ -412,32 +412,18 @@
         # According to the projection theorem, x_star is the projection of z on a set C
         # iff <x - x_star, z - x_star> <= 0, for all x in C. Here we are testing whether
         # this holds for all x which are extreme points of C.
-        simplex = og.constraints.Simplex(alpha=2)
-<<<<<<< HEAD
         for n in range(5, 60, 5):
             for i in range(10*n):
-                x = np.random.uniform(low=-100, high=100, size=n)
+                z = np.random.uniform(low=-100, high=100, size=n)
                 alpha = np.random.uniform(low=1e-4, high=100)
                 simplex = og.constraints.Simplex(alpha)
-                x_star = simplex.project(x)
+                x_star = simplex.project(z)
+                # test optimality conditions:
                 for j in range(n):
-                    ei = np.zeros((n,))
-                    ei[j] = alpha
+                    x = np.zeros((n,))
+                    x[j] = alpha
                     self.assertLessEqual(
-                        np.dot(ei-x_star, x-x_star), 1e-10, "Simplex optimality conditions failed")
-=======
-        n = 10
-        for i in range(5000):
-            z = np.random.uniform(low=-100, high=100, size=n)
-            alpha = np.random.uniform(low=1e-4, high=100)
-            simplex = og.constraints.Simplex(alpha)
-            x_star = simplex.project(z)
-            for j in range(n):
-                x = np.zeros((n,))
-                x[j] = alpha
-                self.assertLessEqual(
-                    np.dot(x-x_star, z-x_star), 1e-10, "Simplex optimality conditions failed")
->>>>>>> b4e9c5f9
+                        np.dot(x-x_star, z-x_star), 1e-10, "Simplex optimality conditions failed")
 
 
 if __name__ == '__main__':

import casadi.casadi as cs
from .constraint import Constraint
import opengen.functions as fn
import numpy as np


class Rectangle(Constraint):
    """A Rectangle (Box) constraint"""

    @classmethod
    def __check_xmin_xmax(cls, xmin, xmax):
        # (None, None) is not allowed
        if xmin is None and xmax is None:
            raise Exception("At least one of xmin and xmax must be not None")

        # If one is not None, it must be a list
        if xmin is not None and not isinstance(xmin, list):
            raise Exception("xmin is neither None nor a list")

        if xmax is not None and not isinstance(xmax, list):
            raise Exception("xmax is neither None nor a list")

        # If BOTH are not None, they must be compatible
        if xmin is not None and xmax is not None:
            if len(xmin) != len(xmax):
                raise Exception("xmin and xmax must have equal lengths")
            for (xmin_element, xmax_element) in zip(xmin, xmax):
                if xmin_element > xmax_element:
                    raise Exception("xmin must be <= xmax")

    def __init__(self, xmin, xmax):
        """Construct a new instance of Rectangle

        Args:
            xmin: minimum bounds (can be None)
            xmax: maximum bounds (can be None)

        Raises:
            Exception: if both xmin and xmax is None
              Exception: if xmin/xmax is not None and not a list (wrong type)
            Exception: if xmin and xmax have incompatible lengths
            Exception: if xmin(i) > xmax(i) for some i (empty set)

        Returns:
             A new instance of Rectangle
        """
        Rectangle.__check_xmin_xmax(xmin, xmax)

        # Store xmin and xmax in attributes
        self.__xmin = None if xmin is None else [float(i) for i in xmin]
        self.__xmax = None if xmax is None else [float(i) for i in xmax]

    @property
    def xmin(self):
        """Minimum bound"""
        return self.__xmin

    @property
    def xmax(self):
        """Maximum bound"""
        return self.__xmax

    def dimension(self):
        if self.__xmin is not None:
            return len(self.__xmin)
        if self.__xmax is not None:
            return len(self.__xmax)
        raise Exception("Absurd: both xmin and xmax are None!")

    def idx_bound_finite_all(self):
        idx_both_finite = []

        if self.__xmin is None or self.__xmax is None:
            return idx_both_finite

        for i in range(self.dimension()):
            xmini = self.__xmin[i]
            xmaxi = self.__xmax[i]
            if xmini > float('-inf') and xmaxi < float('inf'):
                idx_both_finite += [i]

        return idx_both_finite

    def idx_infinite_only_xmin(self):
        idx_xmin_infinite = []

        if self.__xmax is None:
            # If xmax is None (infinite), we should return
            # the empty set
            return idx_xmin_infinite

        # Hereafter, xmax is not None (but xmin can be None)
        for i in range(self.dimension()):
            xmini = self.__xmin[i] if self.__xmin is not None else float('-inf')
            xmaxi = self.__xmax[i]
            if xmini == float('-inf') and xmaxi < float('inf'):
                idx_xmin_infinite += [i]

        return idx_xmin_infinite

    def idx_infinite_only_xmax(self):
        idx_xmin_infinite = []

        if self.__xmin is None:
            # If xmin is None (-infinity), we should return
            # the empty set
            return idx_xmin_infinite

        # Hereafter, xmin is not None (xmax might be)
        for i in range(self.dimension()):
            xmini = self.__xmin[i]
            xmaxi = self.__xmax[i] if self.__xmax is not None else float('inf')
            if xmaxi == float('inf') and xmini > float('-inf'):
                idx_xmin_infinite += [i]

        return idx_xmin_infinite

    def distance_squared(self, u):
        idx1 = self.idx_infinite_only_xmin()
        idx2 = self.idx_infinite_only_xmax()
        idx3 = self.idx_bound_finite_all()

        dist_sq = 0.0
        for i in idx1:
            dist_sq += fn.fmax(0.0, u[i] - self.__xmax[i]) ** 2

        for i in idx2:
            dist_sq += fn.fmin(0.0, u[i] - self.__xmin[i]) ** 2

        for i in idx3:
            dist_sq += fn.fmin(
                fn.fmax(0.0, u[i] - self.__xmax[i]),
                u[i] - self.__xmin[i]) ** 2

        return dist_sq

    def project(self, u):
        raise NotImplementedError()

    def is_convex(self):
        return True

    def is_compact(self):
        if self.__xmin is None:
            return False

        if self.__xmax is None:
            return False

        for i in range(len(self.__xmin)):
            if self.__xmin[i] == float('-inf'):
                return False

        for i in range(len(self.__xmax)):
            if self.__xmax[i] == float('inf'):
                return False

        return True

<<<<<<< HEAD
    def sup_level_set(self, u):
        """ Computes incursion of point u inside the rectangle

            :param u: given point; implemented only for CasADi SX/MX symbol

            :return: Penalty if point u inside rectangle, else zero
        """
        # center = (self.__xmax + self.__xmin)/2
        center = [(max + min)/2 for max, min in zip(self.__xmax, self.__xmin)]

        if fn.is_symbolic(u):
            # Case I: `u` is a CasADi SX symbol
            v = u - center
        else:
            raise NotImplementedError()

        sup_lev_set = 1
        dimension = [(max - min)/2 for max, min in zip(self.__xmax, self.__xmin)]
        for i in range(v.size(1)):
            sup_lev_set = sup_lev_set * fn.fmax(0.0, dimension[i] ** 2 - v[i] ** 2)

        return sup_lev_set

    def get_scaled_constraint(self, scaling_factor):
        self.__xmin = np.multiply(self.__xmin, scaling_factor)
        self.__xmax = np.multiply(self.__xmax, scaling_factor)
        return self
=======
    def is_orthant(self):
        chk_orthant = True
        for x_min_i in self.__xmin:
            chk_orthant &= (x_min_i == 0 or x_min_i == float('inf') or x_min_i == float('-inf'))
        for x_max_i in self.__xmax:
            chk_orthant &= (x_max_i == 0 or x_max_i == float('inf') or x_max_i == float('-inf'))
        return chk_orthant
>>>>>>> 6fc98ec5
<|MERGE_RESOLUTION|>--- conflicted
+++ resolved
@@ -157,7 +157,6 @@
 
         return True
 
-<<<<<<< HEAD
     def sup_level_set(self, u):
         """ Computes incursion of point u inside the rectangle
 
@@ -185,12 +184,11 @@
         self.__xmin = np.multiply(self.__xmin, scaling_factor)
         self.__xmax = np.multiply(self.__xmax, scaling_factor)
         return self
-=======
+
     def is_orthant(self):
         chk_orthant = True
         for x_min_i in self.__xmin:
             chk_orthant &= (x_min_i == 0 or x_min_i == float('inf') or x_min_i == float('-inf'))
         for x_max_i in self.__xmax:
             chk_orthant &= (x_max_i == 0 or x_max_i == float('inf') or x_max_i == float('-inf'))
-        return chk_orthant
->>>>>>> 6fc98ec5
+        return chk_orthant
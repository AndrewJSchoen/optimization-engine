from . import constraint
from typing import List


class CartesianProduct(constraint.Constraint):

<<<<<<< HEAD
    def __init__(self, dimension: int, segments: List[int], constraints: List[constraint.Constraint]):
=======
    def __init__(self, segments: List[int], constraints: List[constraint.Constraint]):
>>>>>>> 35030cea
        """
        Construct a Cartesian product of constraints by providing a list of sets
        and their dimensions as follows: an n-dimensional vector x can be partitioned
        into subvectors as x = (x1, x2, ..., xs), where each xi has dimension mi.
        For example consider the 5-dimensional vector x = (x_0, x_1, x_2, x_3, x_4),
        which can be partitioned into x1 = (x_0, x_1) and x2 = (x_2, x_3, x_4).
        We can associate with x1 the indices [0, 1] and with x2 the indices [2, 3, 4].
        The *segment ids* are the indices 1 and 4.

        Example:
        > ball = og.constraints.Ball2(None, 1.5)
        > rect = og.constraints.Rectangle(xmin=[-1,-2,-3], xmax=[0, 10, -1])
        > free = og.constraints.NoConstraints()
        > segment_ids = [1, 4, 9]
<<<<<<< HEAD
        > dim = 10

        :param dimension: dimension of the Cartesian product
        :param segments: ids of segments
        :param constraints: list of sets
        """
        self.__dimension = dimension
=======
        > my_set = og.constraints.CartesianProduct(segment_ids, [ball, rect])

        :param segments: ids of segments
        :param constraints: list of sets
        """

        if any([segments[i] >= segments[i+1] for i in range(len(segments)-1)]):
            raise ValueError("segments should be a list of integers in strictly ascending order")

        if segments[0] < 0:
            raise ValueError("the first element of segment must be a positive integer")

>>>>>>> 35030cea
        self.__segments = segments
        self.__constraints = constraints

    @property
    def constraints(self):
        """

        :return: list of constraints comprising the current instance of CartesianProduct
        """
        return self.__constraints

    @property
    def segments(self):
        """
        :return: list of segments
        """
        return self.__segments

    def segment_dimension(self, i):
        """
        Dimension of segment i
        :param i: index of segment (starts at 0)
        :return: dimension of i-th index
        """
        if i == 0:
            return self.__segments[0] + 1
        return self.__segments[i] - self.__segments[i-1]

    def distance_squared(self, u):
        """
        Squared distance of given vector, u, from the current instance of
        CartesianProduct
        :param u: vector u
        :return: squared distance (float)
        """
        squared_distance = 0.0
        num_segments = len(self.__segments)
        idx_previous = -1
        for i in range(num_segments):
            idx_current = self.__segments[i]
            ui = u[idx_previous+1:idx_current+1]
            current_sq_dist = self.__constraints[i].distance_squared(ui)
            idx_previous = idx_current
            squared_distance += current_sq_dist

        return squared_distance

    def project(self, u):
        raise NotImplementedError()

    def is_convex(self):
        flag = True
        for c in self.__constraints:
            flag &= c.is_convex()
        return flag

    def is_compact(self):
        for set_i in self.__constraints:
            if not set_i.is_compact():
                return False
        return True<|MERGE_RESOLUTION|>--- conflicted
+++ resolved
@@ -4,11 +4,7 @@
 
 class CartesianProduct(constraint.Constraint):
 
-<<<<<<< HEAD
-    def __init__(self, dimension: int, segments: List[int], constraints: List[constraint.Constraint]):
-=======
     def __init__(self, segments: List[int], constraints: List[constraint.Constraint]):
->>>>>>> 35030cea
         """
         Construct a Cartesian product of constraints by providing a list of sets
         and their dimensions as follows: an n-dimensional vector x can be partitioned
@@ -23,15 +19,6 @@
         > rect = og.constraints.Rectangle(xmin=[-1,-2,-3], xmax=[0, 10, -1])
         > free = og.constraints.NoConstraints()
         > segment_ids = [1, 4, 9]
-<<<<<<< HEAD
-        > dim = 10
-
-        :param dimension: dimension of the Cartesian product
-        :param segments: ids of segments
-        :param constraints: list of sets
-        """
-        self.__dimension = dimension
-=======
         > my_set = og.constraints.CartesianProduct(segment_ids, [ball, rect])
 
         :param segments: ids of segments
@@ -44,7 +31,6 @@
         if segments[0] < 0:
             raise ValueError("the first element of segment must be a positive integer")
 
->>>>>>> 35030cea
         self.__segments = segments
         self.__constraints = constraints
 

--- conflicted
+++ resolved
@@ -410,11 +410,6 @@
             w_constraint_f2_fn = None
             infeasibility_psi_f2 = 0
 
-<<<<<<< HEAD
-        infeasibility_psi = 0.5 * (infeasibility_psi_f1 + infeasibility_psi_f2)
-        init_penalty = cs.fmax(1e-8, (cs.fmin((10 * (cs.fmax(1, cs.norm_2(w_cost * phi))) /
-                                                   (cs.fmax(1, cs.norm_2(infeasibility_psi)))), 1e8)))
-=======
         symbol_type = cs.MX.sym if isinstance(u, cs.MX) else cs.SX.sym
         w_cost = symbol_type("w_cost", 1)
         w_f1 = symbol_type("w_f1", c_f1.size(1))
@@ -426,7 +421,6 @@
         init_penalty = cs.fmax(1, cs.norm_2(w_cost * phi))
         init_penalty /= cs.fmax(1, cs.norm_2(infeasibility_psi))
         init_penalty = cs.fmax(1e-8, (cs.fmin(10*init_penalty, 1e8)))
->>>>>>> 54de4f7d
 
         init_penalty_fn = cs.Function(meta.initial_penalty_function_name, [
                                       u, p, w_cost, w_f1, w_f2], [init_penalty])

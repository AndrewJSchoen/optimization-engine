# Some necessary imports
# ------------------------------------
import opengen as og
<<<<<<< HEAD
import opengen.constraints as ogc
import casadi.casadi as cs
=======

u = cs.SX.sym("u", 5)                 # decision variable (nu = 5)
p = cs.SX.sym("p", 2)                 # parameter (np = 2)
phi = og.functions.rosenbrock(u, p)   # cost function


f2 = cs.fmax(0.0, u[2] - u[3] + 0.1)

f1 = cs.vertcat(1.5 * u[0] - u[1], cs.sin(u[2] + cs.pi/5) - 0.2)
C = og.constraints.Ball2(None, 1.0)

UA = og.constraints.FiniteSet([[1, 2, 3], [1, 2, 2], [1, 2, 4], [0, 5, -1]])
UB = og.constraints.Ball2(None, 1.0)
U = og.constraints.CartesianProduct(5, [2, 4], [UA, UB])

problem = og.builder.Problem(u, p, phi)         \
    .with_constraints(U)                        \
    .with_aug_lagrangian_constraints(f1, C)

meta = og.config.OptimizerMeta()                \
    .with_version("0.0.0")                      \
    .with_authors(["P. Sopasakis", "E. Fresk"]) \
    .with_licence("CC4.0-By")                   \
    .with_optimizer_name("the_optimizer")

build_config = og.config.BuildConfiguration()  \
    .with_build_directory("my_optimizers")      \
    .with_build_mode("debug")                  \
    .with_tcp_interface_config()
>>>>>>> 7f99abf5

u = cs.SX.sym("u", 10)
x = cs.SX.sym("x", 4)
p = cs.SX.sym("p", 5)
f = cs.norm_2(u)


<<<<<<< HEAD
pb = og.builder.ProblemBuilder()
pb.add_decision_variable(u, x)
pb.add_parameter_variable(p)

c = ogc.BallInf(radius=1.0)
d = ogc.BallInf(radius=1.0)
pb.add_constraint(u[[1, 2, 3]], c)
pb.add_constraint(u[[4, 7]], d)
=======
mng = og.tcp.OptimizerTcpManager('my_optimizers/the_optimizer')
mng.start()

pong = mng.ping()                 # check if the server is alive
print(pong)
solution = mng.call([1.0, 50.0])  # call the solver over TCP
print(solution.get().solution)
>>>>>>> 7f99abf5

print(pb.decision_variables)
<|MERGE_RESOLUTION|>--- conflicted
+++ resolved
@@ -1,10 +1,6 @@
 # Some necessary imports
 # ------------------------------------
 import opengen as og
-<<<<<<< HEAD
-import opengen.constraints as ogc
-import casadi.casadi as cs
-=======
 
 u = cs.SX.sym("u", 5)                 # decision variable (nu = 5)
 p = cs.SX.sym("p", 2)                 # parameter (np = 2)
@@ -34,15 +30,8 @@
     .with_build_directory("my_optimizers")      \
     .with_build_mode("debug")                  \
     .with_tcp_interface_config()
->>>>>>> 7f99abf5
-
-u = cs.SX.sym("u", 10)
-x = cs.SX.sym("x", 4)
-p = cs.SX.sym("p", 5)
-f = cs.norm_2(u)
 
 
-<<<<<<< HEAD
 pb = og.builder.ProblemBuilder()
 pb.add_decision_variable(u, x)
 pb.add_parameter_variable(p)
@@ -51,14 +40,5 @@
 d = ogc.BallInf(radius=1.0)
 pb.add_constraint(u[[1, 2, 3]], c)
 pb.add_constraint(u[[4, 7]], d)
-=======
-mng = og.tcp.OptimizerTcpManager('my_optimizers/the_optimizer')
-mng.start()
 
-pong = mng.ping()                 # check if the server is alive
-print(pong)
-solution = mng.call([1.0, 50.0])  # call the solver over TCP
-print(solution.get().solution)
->>>>>>> 7f99abf5
-
-print(pb.decision_variables)
+print(pb.decision_variables)
--- conflicted
+++ resolved
@@ -19,11 +19,8 @@
 
 ### Added
 
-<<<<<<< HEAD
 * Generation of C/C++ bindings added in the Python interface and included in the test suite
-=======
 * Support in Rust for Cartesian product of constraints
->>>>>>> b8380902
 
 ### Removed
 

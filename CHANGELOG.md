--- conflicted
+++ resolved
@@ -5,19 +5,25 @@
 The format is based on [Keep a Changelog](http://keepachangelog.com/)
 and this project adheres to [Semantic Versioning](http://semver.org/).
 
+
+
 ## [Unreleased]
 
-<<<<<<< HEAD
 ### Fixed
 
 * Windows interoperability of `matlab_open_root()` [issue #24]
-=======
+
+
+
+
 ## [v0.3.1] - 2019-05-21
 
 ### Fixed
 
 * An error in the Matlab codegen which made it inoperable
->>>>>>> c92ddc3d
+
+
+
 
 ## [v0.3.0] - 2019-05-16
 

use super::*;

#[test]
fn t_zero_set() {
    let zero = Zero::new();
    let mut x = [1.0, 2.0, 3.0];
    let x_projection = [0.0; 3];
    zero.project(&mut x);
    unit_test_utils::assert_nearly_equal_array(
        &x_projection,
        &x,
        1e-12,
        1e-12,
        "wrong projection on zero set",
    );
}

#[test]
<<<<<<< HEAD
fn t_hyperplane() {
    let normal_vector = [1.0, 2.0, 3.0];
    let offset = 1.0;
    let hyperplane = Hyperplane::new(&normal_vector, offset);
    let mut x = [-1., 3., 5.];
    let x_proj_expected = [-2.357142857142857, 0.285714285714286, 0.928571428571429];
    hyperplane.project(&mut x);
    unit_test_utils::assert_nearly_equal_array(
        &x,
        &x_proj_expected,
        1e-8,
        1e-14,
        "halfspace projection failed",
=======
fn t_halfspace_project_inside() {
    let normal_vector = [1., 2.];
    let offset = 5.0;
    let halfspace = Halfspace::new(&normal_vector, offset);
    let mut x = [-1., 3.];
    let x_expected = [-1., 3.];
    halfspace.project(&mut x);
    unit_test_utils::assert_nearly_equal_array(
        &x,
        &x_expected,
        1e-10,
        1e-14,
        "halfspace projection failed (inside)",
    );
}

#[test]
fn t_halfspace_project_outside() {
    let normal_vector = [1., 2.];
    let offset = 1.0;
    let halfspace = Halfspace::new(&normal_vector, offset);
    let mut x = [-1., 3.];
    let x_expected = [-1.8, 1.4];
    halfspace.project(&mut x);
    unit_test_utils::assert_nearly_equal_array(
        &x,
        &x_expected,
        1e-8,
        1e-14,
        "halfspace projection failed (outside)",
>>>>>>> 25ab88ff
    );
}

#[test]
#[should_panic]
fn t_finite_set_inconsistent_dimensions() {
    let x1 = vec![1.0; 2];
    let x2 = vec![0.0; 3];
    let data: &[&[f64]] = &[&x1, &x2];
    let _f = FiniteSet::new(data);
}

#[test]
#[should_panic]
fn t_finite_set_empty_data() {
    let mut _data: &[&[f64]] = &[];
    let _f = FiniteSet::new(_data);
}

#[test]
fn t_finite_set() {
    let data: &[&[f64]] = &[&[0.0, 0.0], &[1.0, 1.0], &[0.0, 1.0], &[1.0, 0.0]];
    let finite_set = FiniteSet::new(data);
    let mut x = [0.7, 0.6];
    finite_set.project(&mut x);
    unit_test_utils::assert_nearly_equal_array(
        &[1.0, 1.0],
        &x,
        1e-10,
        1e-10,
        "projection is wrong (should be [1,1])",
    );
    x = [-0.1, 0.2];
    finite_set.project(&mut x);
    unit_test_utils::assert_nearly_equal_array(
        &[0.0, 0.0],
        &x,
        1e-10,
        1e-10,
        "projection is wrong (should be [0,0])",
    );
    x = [0.48, 0.501];
    finite_set.project(&mut x);
    unit_test_utils::assert_nearly_equal_array(
        &[0.0, 1.0],
        &x,
        1e-10,
        1e-10,
        "projection is wrong (should be [0,1])",
    );
    x = [0.7, 0.2];
    finite_set.project(&mut x);
    unit_test_utils::assert_nearly_equal_array(
        &[1.0, 0.0],
        &x,
        1e-10,
        1e-10,
        "projection is wrong (should be [1,0])",
    );
}

#[test]
fn t_rectangle_bounded() {
    let xmin = vec![2.0; 5];
    let xmax = vec![4.5; 5];
    let rectangle = Rectangle::new(Some(&xmin[..]), Some(&xmax[..]));
    let mut x = [1.0, 2.0, 3.0, 4.0, 5.0];

    rectangle.project(&mut x);

    unit_test_utils::assert_nearly_equal_array(
        &[2.0, 2.0, 3.0, 4.0, 4.5],
        &x,
        1e-8,
        1e-8,
        "projection on bounded rectangle",
    );
}

#[test]
fn t_rectangle_infinite_bounds() {
    let xmin = [-1.0, 2.0, std::f64::NEG_INFINITY];
    let xmax = [1.0, std::f64::INFINITY, 5.0];
    let rectangle = Rectangle::new(Some(&xmin[..]), Some(&xmax[..]));
    let mut x = [-2.0, 3.0, 1.0];

    rectangle.project(&mut x);

    unit_test_utils::assert_nearly_equal_array(
        &[-1.0, 3.0, 1.0],
        &x,
        1e-8,
        1e-8,
        "projection on unbounded rectangle",
    );
}

#[test]
#[should_panic]
fn t_rectangle_incompatible_dims() {
    let xmin = vec![1.0; 5];
    let xmax = vec![2.0; 4];
    let _rectangle = Rectangle::new(Some(&xmin[..]), Some(&xmax[..]));
}

#[test]
fn t_rectangle_bounded_negative_entries() {
    let xmin = [-5.0, -4.0, -3.0, -2.0, -1.0, 0.0, 1.0, 2.0, 3.0, 4.0, 5.0];
    let xmax = [-1.0, -2.0, -1.0, 2.0, 1.0, 0.0, 4.0, 6.0, 9.0, 100.0, 500.0];
    let rectangle = Rectangle::new(Some(&xmin[..]), Some(&xmax[..]));
    let mut x = [-6.0, -3.0, 0.0, 3.0, -5.0, 1.0, 2.0, 3.0, -1.0, 0.0, 0.0];

    rectangle.project(&mut x);

    unit_test_utils::assert_nearly_equal_array(
        &[-5.0, -3.0, -1.0, 2.0, -1.0, 0.0, 2.0, 3.0, 3.0, 4.0, 5.0],
        &x,
        1e-8,
        1e-8,
        "projection on bounded rectangle v2",
    );
}

#[test]
fn t_rectangle_only_xmin() {
    let xmin = vec![2.0; 5];
    let rectangle = Rectangle::new(Some(&xmin[..]), None);
    let mut x = [1.0, 2.0, 3.0, 4.0, 5.0];

    rectangle.project(&mut x);

    unit_test_utils::assert_nearly_equal_array(
        &[2.0, 2.0, 3.0, 4.0, 5.0],
        &x,
        1e-8,
        1e-8,
        "projection on halfspace (xmin)",
    );
}

#[test]
fn t_rectangle_only_xmax() {
    let xmax = vec![-3.0; 5];
    let rectangle = Rectangle::new(None, Some(&xmax[..]));
    let mut x = [-10.0, -20.0, 0.0, 5.0, 3.0];

    rectangle.project(&mut x);

    unit_test_utils::assert_nearly_equal_array(
        &[-10.0, -20.0, -3.0, -3.0, -3.0],
        &x,
        1e-8,
        1e-8,
        "projection",
    );
}

#[test]
fn t_ball_at_origin() {
    let radius = 1.0;
    let mut x = [1.0, 1.0];
    let ball = Ball2::new(None, radius);

    ball.project(&mut x);

    unit_test_utils::assert_nearly_equal_array(
        &[0.7071067811865476, 0.7071067811865476],
        &x,
        1e-8,
        1e-8,
        "projection on ball centered at origin",
    );
}

#[test]
fn t_ball_elsewhere() {
    let radius = 1.0;
    let center = [1.0, 1.0];
    let mut x = [2.0, 2.0];
    let ball = Ball2::new(Some(&center[..]), radius);

    ball.project(&mut x);

    unit_test_utils::assert_nearly_equal_array(
        &[1.7071067811865476, 1.7071067811865476],
        &x,
        1e-8,
        1e-8,
        "projection on ball centered at [1, 1]",
    );
}

#[test]
fn t_no_constraints() {
    let mut x = [1.0, 2.0, 3.0];
    let whole_space = NoConstraints::new();

    whole_space.project(&mut x);

    assert_eq!([1., 2., 3.], x);
}

#[test]
#[should_panic]
fn t_cartesian_product_constraints_incoherent_indices() {
    let ball1 = Ball2::new(None, 1.0);
    let ball2 = Ball2::new(None, 0.5);
    let _cart_prod = CartesianProduct::new()
        .add_constraint(3, ball1)
        .add_constraint(2, ball2);
}

#[test]
#[should_panic]
fn t_cartesian_product_constraints_wrong_vector_dim() {
    let ball1 = Ball2::new(None, 1.0);
    let ball2 = Ball2::new(None, 0.5);
    let cart_prod = CartesianProduct::new()
        .add_constraint(3, ball1)
        .add_constraint(10, ball2);
    let mut x = [0.0; 30];
    cart_prod.project(&mut x);
}

#[test]
fn t_cartesian_product_constraints() {
    let radius1 = 1.0;
    let radius2 = 0.5;
    let idx1 = 3;
    let idx2 = 5;
    let ball1 = Ball2::new(None, radius1);
    let ball2 = Ball2::new(None, radius2);
    let cart_prod = CartesianProduct::new()
        .add_constraint(idx1, ball1)
        .add_constraint(idx2, ball2);
    let mut x = [3.0, 4.0, 5.0, 2.0, 1.0];
    cart_prod.project(&mut x);
    let r1 = crate::matrix_operations::norm2(&x[0..idx1]);
    let r2 = crate::matrix_operations::norm2(&x[idx1..idx2]);
    unit_test_utils::assert_nearly_equal(r1, radius1, 1e-8, 1e-12, "r1 is wrong");
    unit_test_utils::assert_nearly_equal(r2, radius2, 1e-8, 1e-12, "r2 is wrong");
}

#[test]
fn t_cartesian_product_ball_and_rectangle() {
    /* Rectangle 1 */
    let xmin1 = vec![-1.0; 3];
    let xmax1 = vec![1.0; 3];
    let rectangle1 = Rectangle::new(Some(&xmin1), Some(&xmax1));

    /* Ball */
    let radius = 1.0;
    let ball = Ball2::new(None, radius);

    /* Rectangle 2 */
    let xmin2 = vec![-0.5; 2];
    let xmax2 = vec![0.5; 2];
    let rectangle2 = Rectangle::new(Some(&xmin2), Some(&xmax2));

    /* Cartesian product */
    let cart_prod = CartesianProduct::new()
        .add_constraint(3, rectangle1)
        .add_constraint(7, ball)
        .add_constraint(9, rectangle2);

    /* Projection */
    let mut x = [-10.0, 0.5, 10.0, 0.01, -0.01, 0.1, 10.0, -1.0, 1.0];
    cart_prod.project(&mut x);

    unit_test_utils::assert_nearly_equal_array(
        &x[0..3],
        &[-1.0, 0.5, 1.0],
        1e-8,
        1e-10,
        "wrong projection on rectangle 1",
    );

    let r = crate::matrix_operations::norm2(&x[3..7]);
    unit_test_utils::assert_nearly_equal(r, radius, 1e-8, 1e-12, "r is wrong");

    unit_test_utils::assert_nearly_equal_array(
        &x[7..9],
        &[-0.5, 0.5],
        1e-8,
        1e-10,
        "wrong projection on rectangle 2",
    );
}

#[test]
fn t_second_order_cone_case_i() {
    let soc = SecondOrderCone::new(1.0);
    let mut x = vec![1.0, 1.0, 1.42];
    let x_copy = x.clone();
    soc.project(&mut x);
    unit_test_utils::assert_nearly_equal_array(&x, &x_copy, 1e-10, 1e-12, "x has been modified");
}

#[test]
fn t_second_order_cone_case_ii() {
    let alpha = 0.5;
    let soc = SecondOrderCone::new(alpha);
    let mut x = vec![1.0, 1.0, -0.71];
    soc.project(&mut x);
    let expected = vec![0.0; 3];
    unit_test_utils::assert_nearly_equal_array(
        &x,
        &expected,
        1e-10,
        1e-12,
        "wrong result (should be zero)",
    );
}

#[test]
fn t_second_order_cone_case_iii() {
    let alpha = 1.5;
    let soc = SecondOrderCone::new(alpha);
    let mut x = vec![1.0, 1.0, 0.1];
    soc.project(&mut x);
    // make sure the new `x` is in the cone
    let norm_z = crate::matrix_operations::norm2(&x[..=1]);
    assert!(norm_z <= alpha * x[2]);
    // in fact the projection should be on the boundary of the cone
    assert!((norm_z - alpha * x[2]).abs() <= 1e-7);
}

#[test]
#[should_panic]
fn t_second_order_cone_illegal_alpha_i() {
    let alpha = 0.0;
    let _soc = SecondOrderCone::new(alpha);
}

#[test]
#[should_panic]
fn t_second_order_cone_illegal_alpha_ii() {
    let alpha = -1.0;
    let _soc = SecondOrderCone::new(alpha);
}

#[test]
#[should_panic]
fn t_second_order_cone_short_vector() {
    let alpha = 1.0;
    let soc = SecondOrderCone::new(alpha);
    let mut _x = vec![1.0];
    soc.project(&mut _x);
}

#[test]
fn t_cartesian_product_dimension() {
    let data: &[&[f64]] = &[&[0.0, 0.0], &[1.0, 1.0]];
    let finite_set = FiniteSet::new(data);
    let finite_set_2 = finite_set;
    let ball = Ball2::new(None, 1.0);
    let no_constraints = NoConstraints::new();
    let cartesian = CartesianProduct::new_with_capacity(4)
        .add_constraint(2, finite_set)
        .add_constraint(4, finite_set_2)
        .add_constraint(7, no_constraints)
        .add_constraint(10, ball);
    assert!(10 == cartesian.dimension());

    // let's do a projection to make sure this works
    // Note: we've used the same set (finite_set), twice
    let mut x = [-0.5, 1.1, 0.45, 0.55, 10.0, 10.0, -500.0, 1.0, 1.0, 1.0];
    cartesian.project(&mut x);
    println!("X = {:#?}", x);
    unit_test_utils::assert_nearly_equal_array(
        &x,
        &[
            0.0,
            0.0,
            1.0,
            1.0,
            10.0,
            10.0,
            -500.0,
            0.5773502691896258,
            0.5773502691896258,
            0.5773502691896258,
        ],
        1e-10,
        1e-12,
        "wrong projection on cartesian product",
    );
}

#[test]
fn t_cartesian_ball_no_constraint() {
    let xc = [1., 0., 0.];
    let radius = 0.5;
    let ball2 = Ball2::new(Some(&xc), radius);
    let no_constraints = NoConstraints::new();
    let cartesian = CartesianProduct::new_with_capacity(4)
        .add_constraint(2, no_constraints)
        .add_constraint(5, ball2)
        .add_constraint(8, no_constraints)
        .add_constraint(9, no_constraints);
    assert_eq!(9, cartesian.dimension());
    let mut x = [100., -200., 0.5, 1.5, 3.5, 1000., 5., -500., 2_000_000.];
    cartesian.project(&mut x);
    let x_proj_ball = [0.869811089019176, 0.390566732942472, 0.911322376865767];
    unit_test_utils::assert_nearly_equal_array(
        &x[0..=1],
        &[100., -200.],
        1e-10,
        1e-15,
        "projection on no constraints is wrong",
    );
    unit_test_utils::assert_nearly_equal_array(&x[2..=4], &x_proj_ball, 1e-8, 1e-15, "haha");
    unit_test_utils::assert_nearly_equal_array(
        &x[5..=8],
        &[1000., 5., -500., 2_000_000.],
        1e-10,
        1e-5,
        "projection on no constraints is wrong",
    );
}

#[test]
fn t_ball_inf_origin() {
    let ball_inf = BallInf::new(None, 1.0);
    let mut x = [0.0, -0.5, 0.5, 1.5, 3.5, 0.8, 1.1, -5.0, -10.0];
    let x_correct = [0.0, -0.5, 0.5, 1.0, 1.0, 0.8, 1.0, -1.0, -1.0];
    ball_inf.project(&mut x);
    unit_test_utils::assert_nearly_equal_array(
        &x_correct,
        &x,
        1e-10,
        1e-12,
        "projection on ball inf",
    );
    println!("x = {:#?}", x);
}

#[test]
fn t_ball_inf_center() {
    let xc = [5.0, -6.0];
    let ball_inf = BallInf::new(Some(&xc), 1.5);
    let mut x = [11.0, -0.5];
    ball_inf.project(&mut x);
    unit_test_utils::assert_nearly_equal_array(&[6.5, -4.5], &x, 1e-10, 1e-12, "upper right");

    let mut x = [3.0, -7.0];
    ball_inf.project(&mut x);
    unit_test_utils::assert_nearly_equal_array(&[3.5, -7.0], &x, 1e-10, 1e-12, "left");

    let mut x = [800.0, -5.0];
    ball_inf.project(&mut x);
    unit_test_utils::assert_nearly_equal_array(&[6.5, -5.0], &x, 1e-10, 1e-12, "right");

    let mut x = [9.0, -10.0];
    ball_inf.project(&mut x);
    unit_test_utils::assert_nearly_equal_array(&[6.5, -7.5], &x, 1e-10, 1e-12, "down right");

    let mut x = [3.0, 0.0];
    ball_inf.project(&mut x);
    unit_test_utils::assert_nearly_equal_array(&[3.5, -4.5], &x, 1e-10, 1e-12, "top left");

    let mut x = [6.0, -5.0];
    ball_inf.project(&mut x);
    unit_test_utils::assert_nearly_equal_array(&[6.0, -5.0], &x, 1e-10, 1e-12, "inside");

    let mut x = [5.0, -6.0];
    ball_inf.project(&mut x);
    unit_test_utils::assert_nearly_equal_array(&[5.0, -6.0], &x, 1e-10, 1e-12, "centre");
}

#[test]
fn t_is_convex_ball_inf() {
    let ball_inf = BallInf::new(None, 1.5);
    assert!(ball_inf.is_convex());
}

#[test]
fn t_is_convex_ball2() {
    let ball_2 = Ball2::new(None, 1.0);
    assert!(ball_2.is_convex());
}

#[test]
fn t_is_convex_finite_set() {
    let finite = FiniteSet::new(&[&[1.0, 2.0, 3.0]]);
    assert!(finite.is_convex());

    let finite_noncvx = FiniteSet::new(&[&[1.0, 2.0], &[3.0, 4.0]]);
    assert!(!finite_noncvx.is_convex());
}

#[test]
fn t_is_convex_soc() {
    let soc = SecondOrderCone::new(2.0);
    assert!(soc.is_convex());
}

#[test]
fn t_is_convex_zero() {
    let zero = Zero::new();
    assert!(zero.is_convex());
}

#[test]
fn t_is_convex_halfspace() {
    let normal_vector = vec![1.0, 2.0, 4.0];
    let offset = 1.0;
    let halfspace = Halfspace::new(&normal_vector, offset);
    assert!(halfspace.is_convex());
}

#[test]
fn t_is_convex_cartesian_product() {
    let ball_2 = Ball2::new(None, 1.0);
    let ball_inf = BallInf::new(None, 1.5);
    let finite = FiniteSet::new(&[&[1.0, 2.0, 3.0]]);
    let cartesian_product = CartesianProduct::new()
        .add_constraint(4, ball_2)
        .add_constraint(6, ball_inf)
        .add_constraint(9, finite);
    assert!(cartesian_product.is_convex());

    let finite_noncvx = FiniteSet::new(&[&[1.0, 2.0], &[3.0, 4.0]]);
    let cartesian_product = cartesian_product.add_constraint(10, finite_noncvx);
    assert!(!cartesian_product.is_convex());
}

#[test]
fn t_hyperplane_is_convex() {
    let normal_vector = [1.0, 2.0, 3.0];
    let offset = 1.0;
    let hyperplane = Hyperplane::new(&normal_vector, offset);
    assert!(hyperplane.is_convex());
}<|MERGE_RESOLUTION|>--- conflicted
+++ resolved
@@ -16,7 +16,6 @@
 }
 
 #[test]
-<<<<<<< HEAD
 fn t_hyperplane() {
     let normal_vector = [1.0, 2.0, 3.0];
     let offset = 1.0;
@@ -30,7 +29,10 @@
         1e-8,
         1e-14,
         "halfspace projection failed",
-=======
+    );
+}
+
+#[test]
 fn t_halfspace_project_inside() {
     let normal_vector = [1., 2.];
     let offset = 5.0;
@@ -61,7 +63,6 @@
         1e-8,
         1e-14,
         "halfspace projection failed (outside)",
->>>>>>> 25ab88ff
     );
 }
 

--- conflicted
+++ resolved
@@ -73,14 +73,9 @@
     /// cart_prod.add_constraint(10, &ball1);        // OK, since 10 > 7
     /// cart_prod.add_constraint(2, &ball3);         // 2 <= 10, so it will fail
     /// ```
-    ///
-<<<<<<< HEAD
-    pub fn add_constraint(&mut self, ni: usize, constraint: &'a dyn Constraint) {
-=======
     /// The method will panic if any of the associated projections panics.
     ///
-    pub fn add_constraint(&mut self, ni: usize, constraint: &'a Constraint) {
->>>>>>> e9805393
+    pub fn add_constraint(&mut self, ni: usize, constraint: &'a dyn Constraint) {
         assert!(
             self.dimension() < ni,
             "provided index is smaller than or equal to previous index, or zero"

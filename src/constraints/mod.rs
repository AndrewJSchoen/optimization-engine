#![deny(missing_docs)]
//! Constraints and projections
//!
//! This module defines the trait [`Constraint`], which specifies an abstract
//! projection method, and a collection of simple sets, such as norm-balls,
//! finite sets, second-order cones and their Cartesian products.
//!
//!
//! [`Constraint`]: trait.Constraint.html

mod ball2;
mod ballinf;
mod cartesian_product;
mod finite;
<<<<<<< HEAD
mod hyperplane;
=======
mod halfspace;
>>>>>>> 25ab88ff
mod no_constraints;
mod rectangle;
mod soc;
mod zero;

pub use ball2::Ball2;
pub use ballinf::BallInf;
pub use cartesian_product::CartesianProduct;
pub use finite::FiniteSet;
<<<<<<< HEAD
pub use hyperplane::Hyperplane;
=======
pub use halfspace::Halfspace;
>>>>>>> 25ab88ff
pub use no_constraints::NoConstraints;
pub use rectangle::Rectangle;
pub use soc::SecondOrderCone;
pub use zero::Zero;

/// A set which can be used as a constraint
///
/// This trait defines an abstract function that allows to compute projections
/// on sets; this is implemented by a series of structures (see below for details)
pub trait Constraint {
    /// Projection onto the set, that is,
    ///
    /// $$
    /// \Pi_C(v) = \mathrm{argmin}_{z\in C}\Vert{}z-v{}\Vert
    /// $$
    ///
    /// ## Arguments
    ///
    /// - `x`: The given vector $x$ is updated with the projection on the set
    ///
    fn project(&self, x: &mut [f64]);

    /// Returns true if and only if the set is convex
    fn is_convex(&self) -> bool;
}

/* ---------------------------------------------------------------------------- */
/*          TESTS                                                               */
/* ---------------------------------------------------------------------------- */
#[cfg(test)]
mod tests;<|MERGE_RESOLUTION|>--- conflicted
+++ resolved
@@ -12,11 +12,8 @@
 mod ballinf;
 mod cartesian_product;
 mod finite;
-<<<<<<< HEAD
+mod halfspace;
 mod hyperplane;
-=======
-mod halfspace;
->>>>>>> 25ab88ff
 mod no_constraints;
 mod rectangle;
 mod soc;
@@ -26,11 +23,8 @@
 pub use ballinf::BallInf;
 pub use cartesian_product::CartesianProduct;
 pub use finite::FiniteSet;
-<<<<<<< HEAD
+pub use halfspace::Halfspace;
 pub use hyperplane::Hyperplane;
-=======
-pub use halfspace::Halfspace;
->>>>>>> 25ab88ff
 pub use no_constraints::NoConstraints;
 pub use rectangle::Rectangle;
 pub use soc::SecondOrderCone;

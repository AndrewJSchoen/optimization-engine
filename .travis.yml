language: rust

matrix:
  include:
<<<<<<< HEAD
    # -------------------------------------------------
    # Linux distributions
    # -------------------------------------------------
    #
    # + Trusty (nightly, stable, beta)
    #   Distribution: Ubuntu 14
    - os: linux
      dist: trusty
      env: TARGET=x86_64-unknown-linux-gnu
      rust: nightly

    - os: linux
      dist: trusty
      env: TARGET=x86_64-unknown-linux-gnu
      rust: beta

    - os: linux
      dist: trusty
      env: TARGET=x86_64-unknown-linux-gnu
      rust: stable

    # + xenial (only stable rust)
    # Distribution: Ubuntu 16 
    - os: linux
      dist: xenial
      env: TARGET=x86_64-unknown-linux-gnu
      rust: stable

    # + precise (only stable rust)
    # Very old distribution (deprecated)
    - os: linux
      dist: precise
      env: TARGET=x86_64-unknown-linux-gnu
      rust: stable

    # + OSX / Darwin (nightly, stable, beta)
    - os: osx
      env: TARGET=i686-apple-darwin
      rust: nightly

    - os: osx
      env: TARGET=i686-apple-darwin
      rust: beta

    - os: osx
      env: TARGET=i686-apple-darwin
=======
    # ------------------------------------------------------
    # Linux Xenial distributions, Various Python versions
    # Rust: Stable, Beta and Nightly
    # ------------------------------------------------------
    #

    # ~~~~~~~~~~~~~~~~~~~~~~~~~~~~~~~~~~~~~~~~~~
    # Job 1: Xenial + Stable Rust + Python 3.6
    # ~~~~~~~~~~~~~~~~~~~~~~~~~~~~~~~~~~~~~~~~~~
    - os: linux
      dist: xenial
      addons:
        apt:
          sources:
            - deadsnakes
          packages:
            - python3.6
            - python3.6-dev
      env:
        - TARGET=x86_64-unknown-linux-gnu
        - PYTHON_VERSION=3.6
      rust: stable
      python: "3.6"

    # ~~~~~~~~~~~~~~~~~~~~~~~~~~~~~~~~~~~~~~~~~~
    # Job 2: Xenial + Stable Rust + Python 2.7
    # ~~~~~~~~~~~~~~~~~~~~~~~~~~~~~~~~~~~~~~~~~~
    - os: linux
      dist: xenial
      env:
      - TARGET=x86_64-unknown-linux-gnu
      - PYTHON_VERSION=2.7
      rust: stable
      python: "2.7"

    # ------------------------------------------------------
    # Linux Trusty distributions, Python 3.6 and 2.7
    # Stable Rust
    # ------------------------------------------------------
    #

    # ~~~~~~~~~~~~~~~~~~~~~~~~~~~~~~~~~~~~~~~~~~
    # Job 3: Trusty + Stable Rust + Python 2.7
    # ~~~~~~~~~~~~~~~~~~~~~~~~~~~~~~~~~~~~~~~~~~
    - os: linux
      dist: trusty
      env:
        - TARGET=x86_64-unknown-linux-gnu
        - PYTHON_VERSION=2.7
>>>>>>> 7541857b
      rust: stable
      python: "2.7"

    # ~~~~~~~~~~~~~~~~~~~~~~~~~~~~~~~~~~~~~~~~~~
    # Job 4: Trusty + Stable Rust + Python 3.6
    # ~~~~~~~~~~~~~~~~~~~~~~~~~~~~~~~~~~~~~~~~~~
    - os: linux
      dist: trusty
      addons:
        apt:
          sources:
            - deadsnakes
          packages:
            - python3.6
            - python3.6-dev
      env:
        - TARGET=x86_64-unknown-linux-gnu
        - PYTHON_VERSION=3.6
      rust: stable
      python: "3.6"

    # ------------------------------------------------------
    # OSX Darwin, Python 3.6 and 2.7
    # Stable Rust
    # ------------------------------------------------------
    #

    # ~~~~~~~~~~~~~~~~~~~~~~~~~~~~~~~~~~~~~~~~~~
    # Job 5: OSX + Stable Rust + Python 2.7
    # ~~~~~~~~~~~~~~~~~~~~~~~~~~~~~~~~~~~~~~~~~~
    - os: osx
      env:
        - TARGET=i686-apple-darwin
        - PYTHON_VERSION=2.7
      rust: stable
      python: "2.7"

    # ~~~~~~~~~~~~~~~~~~~~~~~~~~~~~~~~~~~~~~~~~~
    # Job 6: OSX + Stable Rust + Python 3.6
    # ~~~~~~~~~~~~~~~~~~~~~~~~~~~~~~~~~~~~~~~~~~
    - os: osx
      env:
        - TARGET=i686-apple-darwin
        - PYTHON_VERSION=3.6
      rust: stable
      # Note: Python 3.6 is available by default
      python: "3.6"



before_install: set -e

install:
  - bash ci/install.sh

script:
  - bash ci/script.sh

after_script: set +e

cache: cargo

before_cache:
  - chmod -R a+r $HOME/.cargo;

notifications:
  webhooks:
    urls:
      - https://webhooks.gitter.im/e/196d37e7f965d6bd599d
<<<<<<< HEAD
    on_success: always
    on_failure: always
    on_start: always
=======
    on_success: always   # options: [always|never|change] default: always
    on_failure: always   # options: [always|never|change] default: always
    on_start: always     # options: [always|never|change] default: always
>>>>>>> 7541857b
<|MERGE_RESOLUTION|>--- conflicted
+++ resolved
@@ -2,54 +2,6 @@
 
 matrix:
   include:
-<<<<<<< HEAD
-    # -------------------------------------------------
-    # Linux distributions
-    # -------------------------------------------------
-    #
-    # + Trusty (nightly, stable, beta)
-    #   Distribution: Ubuntu 14
-    - os: linux
-      dist: trusty
-      env: TARGET=x86_64-unknown-linux-gnu
-      rust: nightly
-
-    - os: linux
-      dist: trusty
-      env: TARGET=x86_64-unknown-linux-gnu
-      rust: beta
-
-    - os: linux
-      dist: trusty
-      env: TARGET=x86_64-unknown-linux-gnu
-      rust: stable
-
-    # + xenial (only stable rust)
-    # Distribution: Ubuntu 16 
-    - os: linux
-      dist: xenial
-      env: TARGET=x86_64-unknown-linux-gnu
-      rust: stable
-
-    # + precise (only stable rust)
-    # Very old distribution (deprecated)
-    - os: linux
-      dist: precise
-      env: TARGET=x86_64-unknown-linux-gnu
-      rust: stable
-
-    # + OSX / Darwin (nightly, stable, beta)
-    - os: osx
-      env: TARGET=i686-apple-darwin
-      rust: nightly
-
-    - os: osx
-      env: TARGET=i686-apple-darwin
-      rust: beta
-
-    - os: osx
-      env: TARGET=i686-apple-darwin
-=======
     # ------------------------------------------------------
     # Linux Xenial distributions, Various Python versions
     # Rust: Stable, Beta and Nightly
@@ -99,7 +51,6 @@
       env:
         - TARGET=x86_64-unknown-linux-gnu
         - PYTHON_VERSION=2.7
->>>>>>> 7541857b
       rust: stable
       python: "2.7"
 
@@ -169,12 +120,6 @@
   webhooks:
     urls:
       - https://webhooks.gitter.im/e/196d37e7f965d6bd599d
-<<<<<<< HEAD
-    on_success: always
-    on_failure: always
-    on_start: always
-=======
     on_success: always   # options: [always|never|change] default: always
     on_failure: always   # options: [always|never|change] default: always
-    on_start: always     # options: [always|never|change] default: always
->>>>>>> 7541857b
+    on_start: always     # options: [always|never|change] default: always